--- conflicted
+++ resolved
@@ -245,12 +245,7 @@
         is_numeric = pd.api.types.is_numeric_dtype(size_column)
         if not is_numeric:
             raise exception.ChartBuildError(
-<<<<<<< HEAD
                 "The 'Size' source should be a field of numeric type.",
-=======
-                """The 'size' source should be a field of positive integer
-                or float type.""",
->>>>>>> 569112ee
             )
 
         fig = px.scatter(
