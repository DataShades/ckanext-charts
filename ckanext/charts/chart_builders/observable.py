from __future__ import annotations

import json
from typing import Any

from ckanext.charts.chart_builders.base import BaseChartBuilder, BaseChartForm


class ObservableBuilder(BaseChartBuilder):
    @classmethod
    def get_supported_forms(cls) -> list[type[Any]]:
        return [
            ObservableBarForm,
            ObservableHoriontalBarForm,
            ObservableLineForm,
            ObservablePieForm,
            ObservableScatterForm,
            ObservableAutoForm,
        ]


class ObservableBarBuilder(ObservableBuilder):
    def to_json(self) -> str:
        return json.dumps(
            {
                "type": "bar",
                "data": self.df.to_dict(orient="records"),
                "settings": self.settings,
            }
        )


class ObservableBarForm(BaseChartForm):
    name = "Bar"
    builder = ObservableBarBuilder

    def fill_field(self, choices: list[dict[str, str]]) -> dict[str, str]:
        field = self.color_field(choices)
        field.update({"field_name": "fill", "label": "Fill"})

        return field

    def get_form_fields(self):
        columns = [{"value": col, "label": col} for col in self.df.columns]
        chart_types = [
            {"value": form.name, "label": form.name}
            for form in self.builder.get_supported_forms()
        ]

        return [
            self.title_field(),
            self.description_field(),
            self.engine_field(),
            self.type_field(chart_types),
            self.x_axis_field(columns),
            self.y_axis_field(columns),
            self.more_info_button_field(),
            self.sort_x_field(),
            self.sort_y_field(),
            self.fill_field(columns),
            self.opacity_field(),
            self.limit_field(),
            self.filter_field(columns),
        ]


class ObservableHorizontalBarBuilder(ObservableBuilder):
    def to_json(self) -> str:
        return json.dumps(
            {
                "type": "horizontal-bar",
                "data": self.df.to_dict(orient="records"),
                "settings": self.settings,
            }
        )


class ObservableHoriontalBarForm(ObservableBarForm):
    name = "Horizontal Bar"
    builder = ObservableHorizontalBarBuilder


class ObservableLineBuilder(ObservableBuilder):
    def to_json(self) -> str:
        return json.dumps(
            {
                "type": "line",
                "data": self.df.to_dict(orient="records"),
                "settings": self.settings,
                "plot": {
                    "x": {"reverse": self.settings.get("invert_x", False)},
                    "y": {"reverse": self.settings.get("invert_y", False)}
                }
            }
        )


class ObservableLineForm(BaseChartForm):
    name = "Line"
    builder = ObservableLineBuilder

    def get_form_fields(self):
        columns = [{"value": col, "label": col} for col in self.df.columns]
        chart_types = [
            {"value": form.name, "label": form.name}
            for form in self.builder.get_supported_forms()
        ]

        return [
            self.title_field(),
            self.description_field(),
            self.engine_field(),
            self.type_field(chart_types),
            self.x_axis_field(columns),
            self.y_axis_field(columns),
<<<<<<< HEAD
            self.more_info_button_field(),
=======
            self.invert_x_field(),
            self.invert_y_field(),
>>>>>>> 91ea83c5
            self.sort_x_field(),
            self.sort_y_field(),
            self.limit_field(),
            self.filter_field(columns),
        ]


class ObservablePieBuilder(ObservableBuilder):
    def to_json(self) -> str:
        return json.dumps(
            {
                "type": "pie",
                "data": self.df.to_dict(orient="records"),
                "settings": self.settings,
            }
        )


class ObservablePieForm(BaseChartForm):
    name = "Pie"
    builder = ObservablePieBuilder

    def inner_radius_field(self) -> dict[str, Any]:
        return {
            "field_name": "innerRadius",
            "label": "Inner Radius",
            "input_type": "number",
            "group": "Styles",
            "validators": [
                self.get_validator("default")(0),
                self.get_validator("float_validator"),
            ],
        }

    def stroke_width_field(self) -> dict[str, Any]:
        return {
            "field_name": "strokeWidth",
            "label": "Stroke Width",
            "input_type": "number",
            "group": "Styles",
            "help_text": "Works only if inner radius is lower than 0",
            "validators": [
                self.get_validator("default")(1),
                self.get_validator("float_validator"),
            ],
        }

    def font_size_field(self) -> dict[str, Any]:
        return {
            "field_name": "fontSize",
            "label": "Font Size",
            "input_type": "number",
            "group": "Styles",
            "validators": [
                self.get_validator("default")(12),
                self.get_validator("float_validator"),
            ],
        }

    def get_form_fields(self):
        columns = [{"value": col, "label": col} for col in self.df.columns]
        chart_types = [
            {"value": form.name, "label": form.name}
            for form in self.builder.get_supported_forms()
        ]

        return [
            self.title_field(),
            self.description_field(),
            self.engine_field(),
            self.type_field(chart_types),
            self.values_field(columns),
            self.names_field(columns),
            self.more_info_button_field(),
            self.opacity_field(),
            self.inner_radius_field(),
            self.stroke_width_field(),
            self.font_size_field(),
            self.limit_field(),
            self.width_field(),
            self.height_field(),
            self.filter_field(columns),
        ]


class ObservableScatterBuilder(ObservableBuilder):
    def to_json(self) -> str:
        return json.dumps(
            {
                "type": "scatter",
                "data": self.df.to_dict(orient="records"),
                "settings": self.settings,
            }
        )


class ObservableScatterForm(BaseChartForm):
    name = "Scatter"
    builder = ObservableScatterBuilder

    def get_form_fields(self):
        columns = [{"value": col, "label": col} for col in self.df.columns]
        chart_types = [
            {"value": form.name, "label": form.name}
            for form in self.builder.get_supported_forms()
        ]

        return [
            self.title_field(),
            self.description_field(),
            self.engine_field(),
            self.type_field(chart_types),
            self.x_axis_field(columns),
            self.y_axis_field(columns),
            self.more_info_button_field(),
            self.sort_x_field(),
            self.sort_y_field(),
            self.color_field(columns),
            self.opacity_field(),
            self.limit_field(),
            self.filter_field(columns),
        ]


class ObservableAutoBuilder(ObservableBuilder):
    def to_json(self) -> str:
        return json.dumps(
            {
                "type": "auto",
                "data": self.df.to_dict(orient="records"),
                "settings": self.settings,
            }
        )


class ObservableAutoForm(BaseChartForm):
    name = "Auto"
    builder = ObservableAutoBuilder

    def get_form_fields(self):
        columns = [{"value": col, "label": col} for col in self.df.columns]
        chart_types = [
            {"value": form.name, "label": form.name}
            for form in self.builder.get_supported_forms()
        ]

        return [
            self.title_field(),
            self.description_field(),
            self.engine_field(),
            self.type_field(chart_types),
            self.x_axis_field(columns),
            self.y_axis_field(columns),
            self.more_info_button_field(),
            self.sort_x_field(),
            self.sort_y_field(),
            self.color_field(columns),
            self.opacity_field(),
            self.limit_field(),
            self.filter_field(columns),
        ]<|MERGE_RESOLUTION|>--- conflicted
+++ resolved
@@ -113,12 +113,9 @@
             self.type_field(chart_types),
             self.x_axis_field(columns),
             self.y_axis_field(columns),
-<<<<<<< HEAD
-            self.more_info_button_field(),
-=======
+            self.more_info_button_field(),
             self.invert_x_field(),
             self.invert_y_field(),
->>>>>>> 91ea83c5
             self.sort_x_field(),
             self.sort_y_field(),
             self.limit_field(),
