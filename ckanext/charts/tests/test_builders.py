--- conflicted
+++ resolved
@@ -86,12 +86,7 @@
                 "x": "name",
                 "y": "age",
                 "size": "age",
-<<<<<<< HEAD
                 "size_max": 100,
-=======
-                "size_max": 10
-
->>>>>>> 569112ee
             },
             data_frame,
         )
